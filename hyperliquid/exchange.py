import eth_account
import logging
import secrets

from eth_abi import encode
from eth_account.signers.local import LocalAccount
from eth_utils import keccak, to_hex

from hyperliquid.api import API
from hyperliquid.info import Info
from hyperliquid.utils.constants import MAINNET_API_URL
from hyperliquid.utils.signing import (
    CancelRequest,
    CancelByCloidRequest,
    ModifyRequest,
    OrderRequest,
    OrderType,
    OrderWire,
    ScheduleCancelAction,
    float_to_usd_int,
    get_timestamp_ms,
    order_request_to_order_wire,
    order_wires_to_order_action,
    sign_l1_action,
    sign_usd_transfer_action,
    sign_withdraw_from_bridge_action,
    sign_agent,
)
<<<<<<< HEAD
from hyperliquid.utils.types import Any, List, Meta, MetaAndAssetCtxs, Optional, Tuple, Cloid
=======
from hyperliquid.utils.types import Any, List, Meta, SpotMeta, Optional, Tuple, Cloid
>>>>>>> 6765c614


class Exchange(API):

    # Default Max Slippage for Market Orders 5%
    DEFAULT_SLIPPAGE = 0.05

    def __init__(
        self,
        wallet: LocalAccount,
        base_url: Optional[str] = None,
        meta: Optional[Meta] = None,
        vault_address: Optional[str] = None,
        account_address: Optional[str] = None,
        spot_meta: Optional[SpotMeta] = None,
    ):
        super().__init__(base_url)
        self.wallet = wallet
        self.vault_address = vault_address
        self.account_address = account_address
        self.info = Info(base_url, skip_ws=True)
        if meta is None:
            self.meta = self.info.meta()
        else:
            self.meta = meta

        if spot_meta is None:
            self.spot_meta = self.info.spot_meta()
        else:
            self.spot_meta = spot_meta

        self.coin_to_asset = {asset_info["name"]: asset for (asset, asset_info) in enumerate(self.meta["universe"])}

        # spot assets start at 10000
        for i, spot_pair in enumerate(self.spot_meta["universe"]):
            self.coin_to_asset[spot_pair["name"]] = i + 10000

    def _post_action(self, action, signature, nonce):
        payload = {
            "action": action,
            "nonce": nonce,
            "signature": signature,
            "vaultAddress": self.vault_address,
        }
        logging.debug(payload)
        return self.post("/exchange", payload)

    def _slippage_price(
        self,
        coin: str,
        is_buy: bool,
        slippage: float,
        px: Optional[float] = None,
    ) -> float:

        if not px:
            # Get midprice
            px = float(self.info.all_mids()[coin])
        # Calculate Slippage
        px *= (1 + slippage) if is_buy else (1 - slippage)
        # We round px to 5 significant figures and 6 decimals
        return round(float(f"{px:.5g}"), 6)

    def order(
        self,
        coin: str,
        is_buy: bool,
        sz: float,
        limit_px: float,
        order_type: OrderType,
        reduce_only: bool = False,
        cloid: Optional[Cloid] = None,
    ) -> Any:
        order: OrderRequest = {
            "coin": coin,
            "is_buy": is_buy,
            "sz": sz,
            "limit_px": limit_px,
            "order_type": order_type,
            "reduce_only": reduce_only,
        }
        if cloid:
            order["cloid"] = cloid
        return self.bulk_orders([order])

    def bulk_orders(self, order_requests: List[OrderRequest]) -> Any:
        order_wires: List[OrderWire] = [
            order_request_to_order_wire(order, self.coin_to_asset[order["coin"]]) for order in order_requests
        ]
        timestamp = get_timestamp_ms()

        order_action = order_wires_to_order_action(order_wires)

        signature = sign_l1_action(
            self.wallet,
            order_action,
            self.vault_address,
            timestamp,
            self.base_url == MAINNET_API_URL,
        )

        return self._post_action(
            order_action,
            signature,
            timestamp,
        )

    def modify_order(
        self,
        oid: int,
        coin: str,
        is_buy: bool,
        sz: float,
        limit_px: float,
        order_type: OrderType,
        reduce_only: bool = False,
        cloid: Optional[Cloid] = None,
    ) -> Any:

        modify: ModifyRequest = {
            "oid": oid,
            "order": {
                "coin": coin,
                "is_buy": is_buy,
                "sz": sz,
                "limit_px": limit_px,
                "order_type": order_type,
                "reduce_only": reduce_only,
                "cloid": cloid,
            },
        }
        return self.bulk_modify_orders_new([modify])

    def bulk_modify_orders_new(self, modify_requests: List[ModifyRequest]) -> Any:
        timestamp = get_timestamp_ms()
        modify_wires = [
            {
                "oid": modify["oid"],
                "order": order_request_to_order_wire(modify["order"], self.coin_to_asset[modify["order"]["coin"]]),
            }
            for modify in modify_requests
        ]

        modify_action = {
            "type": "batchModify",
            "modifies": modify_wires,
        }

        signature = sign_l1_action(
            self.wallet,
            modify_action,
            self.vault_address,
            timestamp,
            self.base_url == MAINNET_API_URL,
        )

        return self._post_action(
            modify_action,
            signature,
            timestamp,
        )

    def market_open(
        self,
        coin: str,
        is_buy: bool,
        sz: float,
        px: Optional[float] = None,
        slippage: float = DEFAULT_SLIPPAGE,
        cloid: Optional[Cloid] = None,
    ) -> Any:

        # Get aggressive Market Price
        px = self._slippage_price(coin, is_buy, slippage, px)
        # Market Order is an aggressive Limit Order IoC
        return self.order(coin, is_buy, sz, px, order_type={"limit": {"tif": "Ioc"}}, reduce_only=False, cloid=cloid)

    def market_close(
        self,
        coin: str,
        sz: Optional[float] = None,
        px: Optional[float] = None,
        slippage: float = DEFAULT_SLIPPAGE,
        cloid: Optional[Cloid] = None,
    ) -> Any:
        address = self.wallet.address
        if self.account_address:
            address = self.account_address
        if self.vault_address:
            address = self.vault_address
        positions = self.info.user_state(address)["assetPositions"]
        for position in positions:
            item = position["position"]
            if coin != item["coin"]:
                continue
            szi = float(item["szi"])
            if not sz:
                sz = abs(szi)
            is_buy = True if szi < 0 else False
            # Get aggressive Market Price
            px = self._slippage_price(coin, is_buy, slippage, px)
            # Market Order is an aggressive Limit Order IoC
            return self.order(coin, is_buy, sz, px, order_type={"limit": {"tif": "Ioc"}}, reduce_only=True, cloid=cloid)

    def cancel(self, coin: str, oid: int) -> Any:
        return self.bulk_cancel([{"coin": coin, "oid": oid}])

    def cancel_by_cloid(self, coin: str, cloid: Cloid) -> Any:
        return self.bulk_cancel_by_cloid([{"coin": coin, "cloid": cloid}])

    def bulk_cancel(self, cancel_requests: List[CancelRequest]) -> Any:
        timestamp = get_timestamp_ms()
        cancel_action = {
            "type": "cancel",
            "cancels": [
                {
                    "a": self.coin_to_asset[cancel["coin"]],
                    "o": cancel["oid"],
                }
                for cancel in cancel_requests
            ],
        }
        signature = sign_l1_action(
            self.wallet,
            cancel_action,
            self.vault_address,
            timestamp,
            self.base_url == MAINNET_API_URL,
        )

        return self._post_action(
            cancel_action,
            signature,
            timestamp,
        )

    def bulk_cancel_by_cloid(self, cancel_requests: List[CancelByCloidRequest]) -> Any:
        timestamp = get_timestamp_ms()

        cancel_action = {
            "type": "cancelByCloid",
            "cancels": [
                {
                    "asset": self.coin_to_asset[cancel["coin"]],
                    "cloid": cancel["cloid"].to_raw(),
                }
                for cancel in cancel_requests
            ],
        }
        signature = sign_l1_action(
            self.wallet,
            cancel_action,
            self.vault_address,
            timestamp,
            self.base_url == MAINNET_API_URL,
        )

        return self._post_action(
            cancel_action,
            signature,
            timestamp,
        )

    def schedule_cancel(self, time: Optional[int]) -> Any:
        """Schedules a time (in UTC millis) to cancel all open orders. The time must be at least 5 seconds after the current time.
        Once the time comes, all open orders will be canceled and a trigger count will be incremented. The max number of triggers
        per day is 10. This trigger count is reset at 00:00 UTC.

        Args:
            time (int): if time is not None, then set the cancel time in the future. If None, then unsets any cancel time in the future.
        """
        timestamp = get_timestamp_ms()
        schedule_cancel_action: ScheduleCancelAction = {
            "type": "scheduleCancel",
        }
        if time is not None:
            schedule_cancel_action["time"] = time
        signature = sign_l1_action(
            self.wallet,
            schedule_cancel_action,
            self.vault_address,
            timestamp,
            self.base_url == MAINNET_API_URL,
        )
        return self._post_action(
            schedule_cancel_action,
            signature,
            timestamp,
        )

    def update_leverage(self, leverage: int, coin: str, is_cross: bool = True) -> Any:
        timestamp = get_timestamp_ms()
        asset = self.coin_to_asset[coin]
        update_leverage_action = {
            "type": "updateLeverage",
            "asset": asset,
            "isCross": is_cross,
            "leverage": leverage,
        }
        signature = sign_l1_action(
            self.wallet,
            update_leverage_action,
            self.vault_address,
            timestamp,
            self.base_url == MAINNET_API_URL,
        )
        return self._post_action(
            update_leverage_action,
            signature,
            timestamp,
        )

    def update_isolated_margin(self, amount: float, coin: str) -> Any:
        timestamp = get_timestamp_ms()
        asset = self.coin_to_asset[coin]
        amount = float_to_usd_int(amount)
        update_isolated_margin_action = {
            "type": "updateIsolatedMargin",
            "asset": asset,
            "isBuy": True,
            "ntli": amount,
        }
        signature = sign_l1_action(
            self.wallet,
            update_isolated_margin_action,
            self.vault_address,
            timestamp,
            self.base_url == MAINNET_API_URL,
        )
        return self._post_action(
            update_isolated_margin_action,
            signature,
            timestamp,
        )

    def set_referrer(self, code: str) -> Any:
        timestamp = get_timestamp_ms()
        set_referrer_action = {
            "type": "setReferrer",
            "code": code,
        }
        signature = sign_l1_action(
            self.wallet,
            set_referrer_action,
            None,
            timestamp,
            self.base_url == MAINNET_API_URL,
        )
        return self._post_action(
            set_referrer_action,
            signature,
            timestamp,
        )

    def create_sub_account(self, name: str) -> Any:
        timestamp = get_timestamp_ms()
        create_sub_account_action = {
            "type": "createSubAccount",
            "name": name,
        }
        signature = sign_l1_action(
            self.wallet,
            create_sub_account_action,
            None,
            timestamp,
            self.base_url == MAINNET_API_URL,
        )
        return self._post_action(
            create_sub_account_action,
            signature,
            timestamp,
        )

    def user_spot_transfer(self, usdc: float, to_perp: bool) -> Any:
        usdc = int(round(usdc, 2) * 1e6)
        timestamp = get_timestamp_ms()
        spot_user_action = {
            "type": "spotUser",
            "classTransfer": {
                "usdc": usdc,
                "toPerp": to_perp,
            },
        }
        signature = sign_l1_action(
            self.wallet,
            spot_user_action,
            self.vault_address,
            timestamp,
            self.base_url == MAINNET_API_URL,
        )
        return self._post_action(
            spot_user_action,
            signature,
            timestamp,
        )

    def sub_account_transfer(self, sub_account_user: str, is_deposit: bool, usd: int) -> Any:
        timestamp = get_timestamp_ms()
        sub_account_transfer_action = {
            "type": "subAccountTransfer",
            "subAccountUser": sub_account_user,
            "isDeposit": is_deposit,
            "usd": usd,
        }
        signature = sign_l1_action(
            self.wallet,
            sub_account_transfer_action,
            None,
            timestamp,
            self.base_url == MAINNET_API_URL,
        )
        return self._post_action(
            sub_account_transfer_action,
            signature,
            timestamp,
        )

    def usd_transfer(self, amount: float, destination: str) -> Any:
        timestamp = get_timestamp_ms()
        payload = {
            "destination": destination,
            "amount": str(amount),
            "time": timestamp,
        }
        is_mainnet = self.base_url == MAINNET_API_URL
        signature = sign_usd_transfer_action(self.wallet, payload, is_mainnet)
        return self._post_action(
            {
                "chain": "Arbitrum" if is_mainnet else "ArbitrumTestnet",
                "payload": payload,
                "type": "usdTransfer",
            },
            signature,
            timestamp,
        )

    def withdraw_from_bridge(self, usd: float, destination: str) -> Any:
        timestamp = get_timestamp_ms()
        payload = {
            "destination": destination,
            "usd": str(usd),
            "time": timestamp,
        }
        is_mainnet = self.base_url == MAINNET_API_URL
        signature = sign_withdraw_from_bridge_action(self.wallet, payload, is_mainnet)
        return self._post_action(
            {
                "chain": "Arbitrum" if is_mainnet else "ArbitrumTestnet",
                "payload": payload,
                "type": "withdraw2",
            },
            signature,
            timestamp,
        )

    def approve_agent(self, name: Optional[str] = None) -> Tuple[Any, str]:
        agent_key = "0x" + secrets.token_hex(32)
        account = eth_account.Account.from_key(agent_key)
        if name is not None:
            connection_id = keccak(encode(["address", "string"], [account.address, name]))
        else:
            connection_id = keccak(encode(["address"], [account.address]))
        agent = {
            "source": "https://hyperliquid.xyz",
            "connectionId": connection_id,
        }
        timestamp = get_timestamp_ms()
        is_mainnet = self.base_url == MAINNET_API_URL
        signature = sign_agent(self.wallet, agent, is_mainnet)
        agent["connectionId"] = to_hex(agent["connectionId"])
        action = {
            "chain": "Arbitrum" if is_mainnet else "ArbitrumTestnet",
            "agent": agent,
            "agentAddress": account.address,
            "type": "connect",
        }
        if name is not None:
            action["extraAgentName"] = name
        return (
            self._post_action(
                action,
                signature,
                timestamp,
            ),
            agent_key,
        )<|MERGE_RESOLUTION|>--- conflicted
+++ resolved
@@ -26,11 +26,9 @@
     sign_withdraw_from_bridge_action,
     sign_agent,
 )
-<<<<<<< HEAD
-from hyperliquid.utils.types import Any, List, Meta, MetaAndAssetCtxs, Optional, Tuple, Cloid
-=======
-from hyperliquid.utils.types import Any, List, Meta, SpotMeta, Optional, Tuple, Cloid
->>>>>>> 6765c614
+
+from hyperliquid.utils.types import Any, List, Meta, SpotMeta, MetaAndAssetCtxs, Optional, Tuple, Cloid
+
 
 
 class Exchange(API):
