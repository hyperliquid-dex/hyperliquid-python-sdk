from hyperliquid.api import API
from hyperliquid.utils.types import (
    Any,
    Callable,
    Cloid,
    List,
    Meta,
    Optional,
    SpotMeta,
    SpotMetaAndAssetCtxs,
    Subscription,
    cast,
)
from hyperliquid.websocket_manager import WebsocketManager


class Info(API):
    def __init__(
        self,
        base_url: Optional[str] = None,
        skip_ws: Optional[bool] = False,
        meta: Optional[Meta] = None,
        spot_meta: Optional[SpotMeta] = None,
        # Note that when perp_dexs is None, then "" is used as the perp dex. "" represents
        # the original dex.
        perp_dexs: Optional[List[str]] = None,
        timeout: Optional[float] = None,
    ):  # pylint: disable=too-many-locals
        super().__init__(base_url, timeout)
        self.ws_manager: Optional[WebsocketManager] = None
        if not skip_ws:
            self.ws_manager = WebsocketManager(self.base_url)
            self.ws_manager.start()

        if spot_meta is None:
            spot_meta = self.spot_meta()

        self.coin_to_asset = {}
        self.name_to_coin = {}
        self.asset_to_sz_decimals = {}

        # spot assets start at 10000
        for spot_info in spot_meta["universe"]:
            asset = spot_info["index"] + 10000
            self.coin_to_asset[spot_info["name"]] = asset
            self.name_to_coin[spot_info["name"]] = spot_info["name"]
            base, quote = spot_info["tokens"]
            base_info = spot_meta["tokens"][base]
            quote_info = spot_meta["tokens"][quote]
            self.asset_to_sz_decimals[asset] = base_info["szDecimals"]
            name = f'{base_info["name"]}/{quote_info["name"]}'
            if name not in self.name_to_coin:
                self.name_to_coin[name] = spot_info["name"]

        perp_dex_to_offset = {"": 0}
        if perp_dexs is None:
            perp_dexs = [""]
        else:
            for i, perp_dex in enumerate(self.perp_dexs()[1:]):
                # builder-deployed perp dexs start at 110000
                perp_dex_to_offset[perp_dex["name"]] = 110000 + i * 10000

        for perp_dex in perp_dexs:
            offset = perp_dex_to_offset[perp_dex]
            if perp_dex == "" and meta is not None:
                self.set_perp_meta(meta, 0)
            else:
                fresh_meta = self.meta(dex=perp_dex)
                self.set_perp_meta(fresh_meta, offset)

        self.asset_to_coin = {v:k for k,v in self.coin_to_asset.items()}
        self.spot_meta = spot_meta

    def set_perp_meta(self, meta: Meta, offset: int) -> Any:
        for asset, asset_info in enumerate(meta["universe"]):
            asset += offset
            self.coin_to_asset[asset_info["name"]] = asset
            self.name_to_coin[asset_info["name"]] = asset_info["name"]
            self.asset_to_sz_decimals[asset] = asset_info["szDecimals"]

    def disconnect_websocket(self):
        if self.ws_manager is None:
            raise RuntimeError("Cannot call disconnect_websocket since skip_ws was used")
        else:
            self.ws_manager.stop()

    def user_state(self, address: str, dex: str = "") -> Any:
        """Retrieve trading details about a user.

        POST /info

        Args:
            address (str): Onchain address in 42-character hexadecimal format;
                            e.g. 0x0000000000000000000000000000000000000000.
        Returns:
            {
                assetPositions: [
                    {
                        position: {
                            coin: str,
                            entryPx: Optional[float string]
                            leverage: {
                                type: "cross" | "isolated",
                                value: int,
                                rawUsd: float string  # only if type is "isolated"
                            },
                            liquidationPx: Optional[float string]
                            marginUsed: float string,
                            positionValue: float string,
                            returnOnEquity: float string,
                            szi: float string,
                            unrealizedPnl: float string
                        },
                        type: "oneWay"
                    }
                ],
                crossMarginSummary: MarginSummary,
                marginSummary: MarginSummary,
                withdrawable: float string,
            }

            where MarginSummary is {
                    accountValue: float string,
                    totalMarginUsed: float string,
                    totalNtlPos: float string,
                    totalRawUsd: float string,
                }
        """
        return self.post("/info", {"type": "clearinghouseState", "user": address, "dex": dex})

    def spot_user_state(self, address: str) -> Any:
        return self.post("/info", {"type": "spotClearinghouseState", "user": address})

    def open_orders(self, address: str, dex: str = "") -> Any:
        """Retrieve a user's open orders.

        POST /info

        Args:
            address (str): Onchain address in 42-character hexadecimal format;
                            e.g. 0x0000000000000000000000000000000000000000.
        Returns: [
            {
                coin: str,
                limitPx: float string,
                oid: int,
                side: "A" | "B",
                sz: float string,
                timestamp: int
            }
        ]
        """
        return self.post("/info", {"type": "openOrders", "user": address, "dex": dex})

    def frontend_open_orders(self, address: str, dex: str = "") -> Any:
        """Retrieve a user's open orders with additional frontend info.

        POST /info

        Args:
            address (str): Onchain address in 42-character hexadecimal format;
                            e.g. 0x0000000000000000000000000000000000000000.
        Returns: [
            {
                children:
                    [
                        dict of frontend orders
                    ]
                coin: str,
                isPositionTpsl: bool,
                isTrigger: bool,
                limitPx: float string,
                oid: int,
                orderType: str,
                origSz: float string,
                reduceOnly: bool,
                side: "A" | "B",
                sz: float string,
                tif: str,
                timestamp: int,
                triggerCondition: str,
                triggerPx: float str
            }
        ]
        """
        return self.post("/info", {"type": "frontendOpenOrders", "user": address, "dex": dex})

    def all_mids(self, dex: str = "") -> Any:
        """Retrieve all mids for all actively traded coins.

        POST /info

        Returns:
            {
              ATOM: float string,
              BTC: float string,
              any other coins which are trading: float string
            }
        """
        return self.post("/info", {"type": "allMids", "dex": dex})

    def user_fills(self, address: str) -> Any:
        """Retrieve a given user's fills.

        POST /info

        Args:
            address (str): Onchain address in 42-character hexadecimal format;
                            e.g. 0x0000000000000000000000000000000000000000.

        Returns:
            [
              {
                closedPnl: float string,
                coin: str,
                crossed: bool,
                dir: str,
                hash: str,
                oid: int,
                px: float string,
                side: str,
                startPosition: float string,
                sz: float string,
                time: int
              },
              ...
            ]
        """
        return self.post("/info", {"type": "userFills", "user": address})

    def user_fills_by_time(
        self, address: str, start_time: int, end_time: Optional[int] = None, aggregate_by_time: Optional[bool] = False
    ) -> Any:
        """Retrieve a given user's fills by time.

        POST /info

        Args:
            address (str): Onchain address in 42-character hexadecimal format;
                            e.g. 0x0000000000000000000000000000000000000000.
            start_time (int): Unix timestamp in milliseconds
            end_time (Optional[int]): Unix timestamp in milliseconds
            aggregate_by_time (Optional[bool]): When true, partial fills are combined when a crossing order gets filled by multiple different resting orders. Resting orders filled by multiple crossing orders will not be aggregated.

        Returns:
            [
              {
                closedPnl: float string,
                coin: str,
                crossed: bool,
                dir: str,
                hash: str,
                oid: int,
                px: float string,
                side: str,
                startPosition: float string,
                sz: float string,
                time: int
              },
              ...
            ]
        """
        return self.post(
            "/info",
            {
                "type": "userFillsByTime",
                "user": address,
                "startTime": start_time,
                "endTime": end_time,
                "aggregateByTime": aggregate_by_time,
            },
        )

    def meta(self, dex: str = "") -> Meta:
        """Retrieve exchange perp metadata

        POST /info

        Returns:
            {
                universe: [
                    {
                        name: str,
                        szDecimals: int
                    },
                    ...
                ]
            }
        """
        return cast(Meta, self.post("/info", {"type": "meta", "dex": dex}))

    def meta_and_asset_ctxs(self) -> Any:
        """Retrieve exchange MetaAndAssetCtxs

        POST /info

        Returns:
            [
                {
                    universe: [
                        {
                            'name': str,
                            'szDecimals': int
                            'maxLeverage': int,
                            'onlyIsolated': bool,
                        },
                        ...
                    ]
                },
            [
                {
                    "dayNtlVlm": float string,
                    "funding": float string,
                    "impactPxs": Optional([float string, float string]),
                    "markPx": Optional(float string),
                    "midPx": Optional(float string),
                    "openInterest": float string,
                    "oraclePx": float string,
                    "premium": Optional(float string),
                    "prevDayPx": float string
                },
                ...
            ]
        """
        return self.post("/info", {"type": "metaAndAssetCtxs"})

    def perp_dexs(self) -> Any:
        return self.post("/info", {"type": "perpDexs"})

    def spot_meta(self) -> SpotMeta:
        """Retrieve exchange spot metadata

        POST /info

        Returns:
            {
                universe: [
                    {
                        tokens: [int, int],
                        name: str,
                        index: int,
                        isCanonical: bool
                    },
                    ...
                ],
                tokens: [
                    {
                        name: str,
                        szDecimals: int,
                        weiDecimals: int,
                        index: int,
                        tokenId: str,
                        isCanonical: bool
                    },
                    ...
                ]
            }
        """
        return cast(SpotMeta, self.post("/info", {"type": "spotMeta"}))

    def spot_meta_and_asset_ctxs(self) -> SpotMetaAndAssetCtxs:
        """Retrieve exchange spot asset contexts
        POST /info
        Returns:
            [
                {
                    universe: [
                        {
                            tokens: [int, int],
                            name: str,
                            index: int,
                            isCanonical: bool
                        },
                        ...
                    ],
                    tokens: [
                        {
                            name: str,
                            szDecimals: int,
                            weiDecimals: int,
                            index: int,
                            tokenId: str,
                            isCanonical: bool
                        },
                        ...
                    ]
                },
                [
                    {
                        dayNtlVlm: float string,
                        markPx: float string,
                        midPx: Optional(float string),
                        prevDayPx: float string,
                        circulatingSupply: float string,
                        coin: str
                    }
                    ...
                ]
            ]
        """
        return cast(SpotMetaAndAssetCtxs, self.post("/info", {"type": "spotMetaAndAssetCtxs"}))

    def funding_history(self, name: str, startTime: int, endTime: Optional[int] = None) -> Any:
        """Retrieve funding history for a given coin

        POST /info

        Args:
            name (str): Coin to retrieve funding history for.
            startTime (int): Unix timestamp in milliseconds.
            endTime (int): Unix timestamp in milliseconds.

        Returns:
            [
                {
                    coin: str,
                    fundingRate: float string,
                    premium: float string,
                    time: int
                },
                ...
            ]
        """
        coin = self.name_to_coin[name]
        if endTime is not None:
            return self.post(
                "/info", {"type": "fundingHistory", "coin": coin, "startTime": startTime, "endTime": endTime}
            )
        return self.post("/info", {"type": "fundingHistory", "coin": coin, "startTime": startTime})

    def user_funding_history(self, user: str, startTime: int, endTime: Optional[int] = None) -> Any:
        """Retrieve a user's funding history
        POST /info
        Args:
            user (str): Address of the user in 42-character hexadecimal format.
            startTime (int): Start time in milliseconds, inclusive.
            endTime (int, optional): End time in milliseconds, inclusive. Defaults to current time.
        Returns:
            List[Dict]: A list of funding history records, where each record contains:
                - user (str): User address.
                - type (str): Type of the record, e.g., "userFunding".
                - startTime (int): Unix timestamp of the start time in milliseconds.
                - endTime (int): Unix timestamp of the end time in milliseconds.
        """
        if endTime is not None:
            return self.post("/info", {"type": "userFunding", "user": user, "startTime": startTime, "endTime": endTime})
        return self.post("/info", {"type": "userFunding", "user": user, "startTime": startTime})

    def l2_snapshot(self, name: str) -> Any:
        """Retrieve L2 snapshot for a given coin

        POST /info

        Args:
            name (str): Coin to retrieve L2 snapshot for.

        Returns:
            {
                coin: str,
                levels: [
                    [
                        {
                            n: int,
                            px: float string,
                            sz: float string
                        },
                        ...
                    ],
                    ...
                ],
                time: int
            }
        """
        return self.post("/info", {"type": "l2Book", "coin": self.name_to_coin[name]})

    def candles_snapshot(self, name: str, interval: str, startTime: int, endTime: int) -> Any:
        """Retrieve candles snapshot for a given coin

        POST /info

        Args:
            name (str): Coin to retrieve candles snapshot for.
            interval (str): Candlestick interval.
            startTime (int): Unix timestamp in milliseconds.
            endTime (int): Unix timestamp in milliseconds.

        Returns:
            [
                {
                    T: int,
                    c: float string,
                    h: float string,
                    i: str,
                    l: float string,
                    n: int,
                    o: float string,
                    s: string,
                    t: int,
                    v: float string
                },
                ...
            ]
        """
        req = {"coin": self.name_to_coin[name], "interval": interval, "startTime": startTime, "endTime": endTime}
        return self.post("/info", {"type": "candleSnapshot", "req": req})

    def user_fees(self, address: str) -> Any:
        """Retrieve the volume of trading activity associated with a user.
        POST /info
        Args:
            address (str): Onchain address in 42-character hexadecimal format;
                            e.g. 0x0000000000000000000000000000000000000000.
        Returns:
            {
                activeReferralDiscount: float string,
                dailyUserVlm: [
                    {
                        date: str,
                        exchange: str,
                        userAdd: float string,
                        userCross: float string
                    },
                ],
                feeSchedule: {
                    add: float string,
                    cross: float string,
                    referralDiscount: float string,
                    tiers: {
                        mm: [
                            {
                                add: float string,
                                makerFractionCutoff: float string
                            },
                        ],
                        vip: [
                            {
                                add: float string,
                                cross: float string,
                                ntlCutoff: float string
                            },
                        ]
                    }
                },
                userAddRate: float string,
                userCrossRate: float string
            }
        """
        return self.post("/info", {"type": "userFees", "user": address})

    def user_staking_summary(self, address: str) -> Any:
        """Retrieve the staking summary associated with a user.
        POST /info
        Args:
            address (str): Onchain address in 42-character hexadecimal format;
                            e.g. 0x0000000000000000000000000000000000000000.
        Returns:
            {
                delegated: float string,
                undelegated: float string,
                totalPendingWithdrawal: float string,
                nPendingWithdrawals: int
            }
        """
        return self.post("/info", {"type": "delegatorSummary", "user": address})

    def user_staking_delegations(self, address: str) -> Any:
        """Retrieve the user's staking delegations.
        POST /info
        Args:
            address (str): Onchain address in 42-character hexadecimal format;
                            e.g. 0x0000000000000000000000000000000000000000.
        Returns:
            [
                {
                    validator: string,
                    amount: float string,
                    lockedUntilTimestamp: int
                },
            ]
        """
        return self.post("/info", {"type": "delegations", "user": address})

    def user_staking_rewards(self, address: str) -> Any:
        """Retrieve the historic staking rewards associated with a user.
        POST /info
        Args:
            address (str): Onchain address in 42-character hexadecimal format;
                            e.g. 0x0000000000000000000000000000000000000000.
        Returns:
            [
                {
                    time: int,
                    source: string,
                    totalAmount: float string
                },
            ]
        """
        return self.post("/info", {"type": "delegatorRewards", "user": address})

<<<<<<< HEAD
    def max_builder_fee(self, user: str, builder: str) -> Any:
        return self.post("/info", {"type": "maxBuilderFee", "user": user, "builder": builder})
    
=======
    def delegator_history(self, user: str) -> Any:
        """Retrieve comprehensive staking history for a user.

        POST /info

        Args:
            user (str): Onchain address in 42-character hexadecimal format.

        Returns:
            Comprehensive staking history including delegation and undelegation
            events with timestamps, transaction hashes, and detailed delta information.
        """
        return self.post("/info", {"type": "delegatorHistory", "user": user})

>>>>>>> be7523d5
    def query_order_by_oid(self, user: str, oid: int) -> Any:
        return self.post("/info", {"type": "orderStatus", "user": user, "oid": oid})

    def query_order_by_cloid(self, user: str, cloid: Cloid) -> Any:
        return self.post("/info", {"type": "orderStatus", "user": user, "oid": cloid.to_raw()})

    def query_referral_state(self, user: str) -> Any:
        return self.post("/info", {"type": "referral", "user": user})

    def query_sub_accounts(self, user: str) -> Any:
        return self.post("/info", {"type": "subAccounts", "user": user})

    def query_user_to_multi_sig_signers(self, multi_sig_user: str) -> Any:
        return self.post("/info", {"type": "userToMultiSigSigners", "user": multi_sig_user})

    def query_perp_deploy_auction_status(self) -> Any:
        return self.post("/info", {"type": "perpDeployAuctionStatus"})

    def query_user_dex_abstraction_state(self, user: str) -> Any:
        return self.post("/info", {"type": "userDexAbstraction", "user": user})

    def historical_orders(self, user: str) -> Any:
        """Retrieve a user's historical orders.

        POST /info

        Args:
            user (str): Onchain address in 42-character hexadecimal format;
                        e.g. 0x0000000000000000000000000000000000000000.

        Returns:
            Returns at most 2000 most recent historical orders with their current
            status and detailed order information.
        """
        return self.post("/info", {"type": "historicalOrders", "user": user})

    def user_non_funding_ledger_updates(self, user: str, startTime: int, endTime: Optional[int] = None) -> Any:
        """Retrieve non-funding ledger updates for a user.

        POST /info

        Args:
            user (str): Onchain address in 42-character hexadecimal format.
            startTime (int): Start time in milliseconds (epoch timestamp).
            endTime (Optional[int]): End time in milliseconds (epoch timestamp).

        Returns:
            Comprehensive ledger updates including deposits, withdrawals, transfers,
            liquidations, and other account activities excluding funding payments.
        """
        return self.post(
            "/info",
            {"type": "userNonFundingLedgerUpdates", "user": user, "startTime": startTime, "endTime": endTime},
        )

    def portfolio(self, user: str) -> Any:
        """Retrieve comprehensive portfolio performance data.

        POST /info

        Args:
            user (str): Onchain address in 42-character hexadecimal format.

        Returns:
            Comprehensive portfolio performance data across different time periods,
            including account value history, PnL history, and volume metrics.
        """
        return self.post("/info", {"type": "portfolio", "user": user})

    def user_twap_slice_fills(self, user: str) -> Any:
        """Retrieve a user's TWAP slice fills.

        POST /info

        Args:
            user (str): Onchain address in 42-character hexadecimal format.

        Returns:
            Returns at most 2000 most recent TWAP slice fills with detailed
            execution information.
        """
        return self.post("/info", {"type": "userTwapSliceFills", "user": user})

    def user_vault_equities(self, user: str) -> Any:
        """Retrieve user's equity positions across all vaults.

        POST /info

        Args:
            user (str): Onchain address in 42-character hexadecimal format.

        Returns:
            Detailed information about user's equity positions across all vaults
            including current values, profit/loss metrics, and withdrawal details.
        """
        return self.post("/info", {"type": "userVaultEquities", "user": user})

    def user_role(self, user: str) -> Any:
        """Retrieve the role and account type information for a user.

        POST /info

        Args:
            user (str): Onchain address in 42-character hexadecimal format.

        Returns:
            Role and account type information including account structure,
            permissions, and relationships within the Hyperliquid ecosystem.
        """
        return self.post("/info", {"type": "userRole", "user": user})

    def user_rate_limit(self, user: str) -> Any:
        """Retrieve user's API rate limit configuration and usage.

        POST /info

        Args:
            user (str): Onchain address in 42-character hexadecimal format.

        Returns:
            Detailed information about user's API rate limit configuration
            and current usage for managing API usage and avoiding rate limiting.
        """
        return self.post("/info", {"type": "userRateLimit", "user": user})

    def query_spot_deploy_auction_status(self, user: str) -> Any:
        return self.post("/info", {"type": "spotDeployState", "user": user})

    def extra_agents(self, user: str) -> Any:
        """Retrieve extra agents associated with a user.

        POST /info

        Args:
            user (str): Onchain address in 42-character hexadecimal format;
                        e.g. 0x0000000000000000000000000000000000000000.

        Returns:
            [
                {
                    "name": str,
                    "address": str,
                    "validUntil": int
                },
                ...
            ]
        """
        return self.post("/info", {"type": "extraAgents", "user": user})

    def _remap_coin_subscription(self, subscription: Subscription) -> None:
        if (
            subscription["type"] == "l2Book"
            or subscription["type"] == "trades"
            or subscription["type"] == "candle"
            or subscription["type"] == "bbo"
            or subscription["type"] == "activeAssetCtx"
        ):
            subscription["coin"] = self.name_to_coin[subscription["coin"]]

    def subscribe(self, subscription: Subscription, callback: Callable[[Any], None]) -> int:
        self._remap_coin_subscription(subscription)
        if self.ws_manager is None:
            raise RuntimeError("Cannot call subscribe since skip_ws was used")
        else:
            return self.ws_manager.subscribe(subscription, callback)

    def unsubscribe(self, subscription: Subscription, subscription_id: int) -> bool:
        self._remap_coin_subscription(subscription)
        if self.ws_manager is None:
            raise RuntimeError("Cannot call unsubscribe since skip_ws was used")
        else:
            return self.ws_manager.unsubscribe(subscription, subscription_id)

    def name_to_asset(self, name: str) -> int:
        return self.coin_to_asset[self.name_to_coin[name]]<|MERGE_RESOLUTION|>--- conflicted
+++ resolved
@@ -597,11 +597,9 @@
         """
         return self.post("/info", {"type": "delegatorRewards", "user": address})
 
-<<<<<<< HEAD
     def max_builder_fee(self, user: str, builder: str) -> Any:
         return self.post("/info", {"type": "maxBuilderFee", "user": user, "builder": builder})
     
-=======
     def delegator_history(self, user: str) -> Any:
         """Retrieve comprehensive staking history for a user.
 
@@ -616,7 +614,6 @@
         """
         return self.post("/info", {"type": "delegatorHistory", "user": user})
 
->>>>>>> be7523d5
     def query_order_by_oid(self, user: str, oid: int) -> Any:
         return self.post("/info", {"type": "orderStatus", "user": user, "oid": oid})
 
