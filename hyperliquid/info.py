--- conflicted
+++ resolved
@@ -1,9 +1,5 @@
 from hyperliquid.api import API
-<<<<<<< HEAD
-from hyperliquid.utils.types import Any, Callable, Meta, MetaAndAssetCtxs, Optional, Subscription, cast, Cloid
-=======
-from hyperliquid.utils.types import Any, Callable, Meta, SpotMeta, Optional, Subscription, cast, Cloid
->>>>>>> 6765c614
+from hyperliquid.utils.types import Any, Callable, Meta, SpotMeta, MetaAndAssetCtxs, Optional, Subscription, cast, Cloid
 from hyperliquid.websocket_manager import WebsocketManager
 
 
@@ -176,8 +172,33 @@
         """
         return cast(Meta, self.post("/info", {"type": "meta"}))
 
-<<<<<<< HEAD
-    def metaAndAssetCtxs(self) -> MetaAndAssetCtxs:
+    def spot_meta(self) -> SpotMeta:
+        """Retrieve exchange spot metadata
+
+        POST /info
+
+        Returns:
+            {
+                tokens: [
+                    {
+                        name: str,
+                        szDecimals: int,
+                        weiDecimals: int
+                    },
+                    ...
+                ],
+                universe: [
+                    {
+                        name: str,
+                        tokens: [int, int]
+                    },
+                    ...
+                ]
+            }
+        """
+        return cast(SpotMeta, self.post("/info", {"type": "spotMeta"}))
+  
+   def metaAndAssetCtxs(self) -> MetaAndAssetCtxs:
         """Retrieve exchange MetaAndAssetCtxs
         
         POST /info
@@ -216,34 +237,6 @@
         """
         return cast(MetaAndAssetCtxs, self.post("/info", {"type": "metaAndAssetCtxs"}))
 
-=======
-    def spot_meta(self) -> SpotMeta:
-        """Retrieve exchange spot metadata
-
-        POST /info
-
-        Returns:
-            {
-                tokens: [
-                    {
-                        name: str,
-                        szDecimals: int,
-                        weiDecimals: int
-                    },
-                    ...
-                ],
-                universe: [
-                    {
-                        name: str,
-                        tokens: [int, int]
-                    },
-                    ...
-                ]
-            }
-        """
-        return cast(SpotMeta, self.post("/info", {"type": "spotMeta"}))
->>>>>>> 6765c614
-
     def funding_history(self, coin: str, startTime: int, endTime: Optional[int] = None) -> Any:
         """Retrieve funding history for a given coin
 
